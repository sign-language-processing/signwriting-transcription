--- conflicted
+++ resolved
@@ -67,31 +67,22 @@
     sign_annotations = eaf.get_annotation_data_for_tier('SIGN')
 
     print('Preprocessing pose.....')
-<<<<<<< HEAD
-    temp_pose_path = temp_dir / 'pose.pose'
-    preprocess_single_file(args.pose, temp_pose_path, normalization=True)
-=======
     preprocessed_pose = preprocess_single_file(args.pose, normalization=False)
->>>>>>> b5bd0142
 
     print('Predicting signs...')
     temp_files = []
     start = 0
     for index, segment in tqdm(enumerate(sign_annotations)):
-<<<<<<< HEAD
         end = sign_annotations[index + 1][0] if index + 1 < len(sign_annotations) else None
         if args.strategies == 'wide':
             end = (end + segment[1]) // 2 if index + 1 < len(sign_annotations) else None
-            np_pose = pose_to_matrix(temp_pose_path, start, end).filled(fill_value=0)
+            np_pose = pose_to_matrix(preprocessed_pose, start, end).filled(fill_value=0)
             start = end
         else:
             end = end if end is not None else segment[1] + 300
-            np_pose = pose_to_matrix(temp_pose_path, segment[0] - (segment[0] - start) * 0.25
+            np_pose = pose_to_matrix(preprocessed_pose, segment[0] - (segment[0] - start) * 0.25
                                      , segment[1] + (end - segment[1]) * 0.25).filled(fill_value=0)
             start = segment[1]
-=======
-        np_pose = pose_to_matrix(preprocessed_pose, segment[0], segment[1]).filled(fill_value=0)
->>>>>>> b5bd0142
         pose_path = temp_dir / f'{index}.npy'
         np.save(pose_path, np_pose)
         temp_files.append(pose_path)
